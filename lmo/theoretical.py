--- conflicted
+++ resolved
@@ -31,12 +31,7 @@
 import scipy.special as scs  # type: ignore
 from scipy.stats.distributions import rv_continuous, rv_frozen  # type: ignore
 
-<<<<<<< HEAD
 from ._utils import clean_order, clean_trim, moments_to_ratio, round0
-=======
-from . import _poly
-from ._utils import clean_order, clean_trim, l_stats_orders, moments_to_ratio
->>>>>>> 43dec814
 from .linalg import sh_jacobi
 from .typing import AnyFloat, AnyInt, AnyTrim, IntVector
 
@@ -1010,12 +1005,8 @@
     rv: rv_continuous | rv_frozen,
     /,
     trim: AnyTrim = (0, 0),
-<<<<<<< HEAD
     *rv_args: float,
-=======
     num: int = 4,
-    *rv_args: Any,
->>>>>>> 43dec814
     rtol: float = DEFAULT_RTOL,
     atol: float = DEFAULT_ATOL,
     limit: int = DEFAULT_LIMIT,
